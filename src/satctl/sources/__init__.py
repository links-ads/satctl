from typing import Any

from satctl.auth import registry as auth_registry
from satctl.config import get_settings
from satctl.downloaders import registry as dwl_registry
from satctl.registry import Registry
from satctl.sources.base import DataSource
from satctl.sources.sentinel3 import OLCISource, SLSTRSource
<<<<<<< HEAD
from satctl.sources.sentinel2 import Sentinel2L2ASource, Sentinel2L1CSource
=======
from satctl.sources.viirs import VIIRSL1BSource
>>>>>>> e843f375

registry = Registry[DataSource](name="source")
registry.register("slstr", SLSTRSource)
registry.register("olci", OLCISource)
<<<<<<< HEAD
registry.register("s2l2a", Sentinel2L2ASource)
registry.register("s2l1c", Sentinel2L1CSource)
=======
registry.register("viirs-l1b", VIIRSL1BSource)
>>>>>>> e843f375


def create_source(
    source_name: str,
    authenticator: str | None = None,
    downloader: str | None = None,
    **kwargs: dict[str, Any],
) -> DataSource:
    """Create a data source from the given parameters.
    When left empty, parameters are inferred from the configuration, if present.

    Args:
        source_name (str): Name of the data source, strictly required.
        authenticator (str | None, optional): Authenticator class name. Inferrred from config when it defaults to None.
        downloader (str | None, optional): Downloader class name. Inferred from config when it defaults to None.
        kwargs (dict[str, Any], optional): Any other keyword argument to be passed to the source.

    Returns:
        DataSource: instance of the given data source.
    """
    config = get_settings()
    source_params = config.sources.get(source_name, {}).copy()
    source_params.update(kwargs)

    auth_instance = None
    if auth_name := source_params.pop("authenticator", authenticator):
        auth_config = config.auth.get(auth_name, {})
        auth_instance = auth_registry.create(auth_name, **auth_config)

    dwl_instance = None
    if dwl_name := source_params.pop("downloader", downloader):
        dwl_config = config.download.get(dwl_name, {})
        dwl_instance = dwl_registry.create(dwl_name, authenticator=auth_instance, **dwl_config)

    return registry.create(
        source_name,
        downloader=dwl_instance,
        **source_params,
    )


<<<<<<< HEAD
__all__ = ["OLCISource", "SLSTRSource", "Sentinel2L2ASource", "Sentinel2L1CSource", "create_source"]
=======
__all__ = [
    "OLCISource",
    "SLSTRSource",
    "VIIRSL1BSource",
    "create_source",
]
>>>>>>> e843f375
<|MERGE_RESOLUTION|>--- conflicted
+++ resolved
@@ -6,21 +6,15 @@
 from satctl.registry import Registry
 from satctl.sources.base import DataSource
 from satctl.sources.sentinel3 import OLCISource, SLSTRSource
-<<<<<<< HEAD
 from satctl.sources.sentinel2 import Sentinel2L2ASource, Sentinel2L1CSource
-=======
 from satctl.sources.viirs import VIIRSL1BSource
->>>>>>> e843f375
 
 registry = Registry[DataSource](name="source")
 registry.register("slstr", SLSTRSource)
 registry.register("olci", OLCISource)
-<<<<<<< HEAD
 registry.register("s2l2a", Sentinel2L2ASource)
 registry.register("s2l1c", Sentinel2L1CSource)
-=======
 registry.register("viirs-l1b", VIIRSL1BSource)
->>>>>>> e843f375
 
 
 def create_source(
@@ -62,13 +56,11 @@
     )
 
 
-<<<<<<< HEAD
-__all__ = ["OLCISource", "SLSTRSource", "Sentinel2L2ASource", "Sentinel2L1CSource", "create_source"]
-=======
 __all__ = [
     "OLCISource",
     "SLSTRSource",
     "VIIRSL1BSource",
+    "Sentinel2L2ASource",
+    "Sentinel2L1CSource",
     "create_source",
-]
->>>>>>> e843f375
+]