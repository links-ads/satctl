--- conflicted
+++ resolved
@@ -62,11 +62,8 @@
     "OLCISource",
     "SLSTRSource",
     "VIIRSL1BSource",
-<<<<<<< HEAD
     "MODISL1BSource",
-=======
     "Sentinel2L2ASource",
     "Sentinel2L1CSource",
->>>>>>> 6499ee45
     "create_source",
 ]