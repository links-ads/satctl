[project]
name = "satctl"
version = "0.1.0"
description = "Toolkit to search, download and process Earth Observation data"
readme = "README.md"
authors = [
    { name = "Edoardo Arnaudo", email = "edoardo.arnaudo@linksfoundation.com" },
    { name = "Luca Barco", email = "andrea.bragagnolo@linksfoundation.com" },
    { name = "Andrea Bragagnolo", email = "luca.barco@linksfoundation.com" },
    { name = "Gaetano Chiriaco", email = "gaetano.chiriaco@linksfoundation.com" },
]
requires-python = ">=3.10"
dependencies = [
    "boto3>=1.28.0",
    "earthaccess>=0.14.0",
    "envyaml>=1.10.211231",
    "eumdac>=3.0.0",
    "geojson-pydantic>=2.1.0",
    "h5netcdf>=1.7.3",
    "h5py>=3.15.1",
    "netcdf4>=1.7.2",
    "odc-stac>=0.4.0",
    "pydantic>=2.11.9",
    "pydantic-settings>=2.10.1",
    "pyhdf>=0.11.6",
    "pyproj>=3.7.1",
    "pyresample>=1.31.0",
    "pyspectral>=0.13.6",
    "pystac>=1.14.1",
    "pystac-client>=0.9.0",
    "satpy>=0.58.0",
    "shapely>=2.1.1",
]
classifiers = [
    "Development Status :: 3 - Alpha",
    "Intended Audience :: Developers",
    "Intended Audience :: Science/Research",
    "Operating System :: OS Independent",
    "Programming Language :: Python",
    "Programming Language :: Python :: 3",
    "Programming Language :: Python :: 3 :: Only",
    "Programming Language :: Python :: 3.10",
    "Programming Language :: Python :: 3.11",
    "Programming Language :: Python :: 3.12",
    "Programming Language :: Python :: 3.13",
    "Topic :: Scientific/Engineering :: GIS",
    "Topic :: Software Development :: Libraries",
]

[project.optional-dependencies]
console = ["rich>=14.1.0", "typer>=0.19.2"]
dev = ["mkdocs-material>=9.6.22", "pyright>=1.1.406", "ruff>=0.13.2"]
test = ["pytest>=8.4.2", "pytest-cov>=7.0.0"]

[project.scripts]
satctl = "satctl.cli:app"

[build-system]
requires = ["hatchling"]
build-backend = "hatchling.build"

[tool.ruff]
line-length = 119

[tool.pytest.ini_options]
<<<<<<< HEAD
markers = [
    "integration: marks tests as integration tests (require real APIs and credentials)",
    "requires_credentials: requires real API credentials from environment",
    "slow: marks tests as slow running (>5 seconds)",
]
testpaths = ["tests"]
python_files = ["test_*.py"]
python_classes = ["Test*"]
python_functions = ["test_*"]
=======
tmp_path_retention_policy = "none"
>>>>>>> b22af1ca
<|MERGE_RESOLUTION|>--- conflicted
+++ resolved
@@ -63,7 +63,6 @@
 line-length = 119
 
 [tool.pytest.ini_options]
-<<<<<<< HEAD
 markers = [
     "integration: marks tests as integration tests (require real APIs and credentials)",
     "requires_credentials: requires real API credentials from environment",
@@ -72,7 +71,4 @@
 testpaths = ["tests"]
 python_files = ["test_*.py"]
 python_classes = ["Test*"]
-python_functions = ["test_*"]
-=======
-tmp_path_retention_policy = "none"
->>>>>>> b22af1ca
+python_functions = ["test_*"]